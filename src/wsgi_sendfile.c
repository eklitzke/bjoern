static bool
wsgi_sendfile_init(Transaction* transaction, PyFileObject* file)
{
    int file_descriptor;

    PyFile_IncUseCount(file);

    transaction->body = (PyObject*)file;
    file_descriptor = PyObject_AsFileDescriptor((PyObject*)file);

    struct stat file_stat;
    if(fstat(file_descriptor, &file_stat) == -1) {
        /* an error occured */
        return false;
    } else {
        transaction->body_length = file_stat.st_size;

        /* Ensure the file's mime type is set. */
        if(true || !PyDict_Contains(transaction->headers, PYSTRING(Content_Type)))
        {
            const char* filename = PyString_AsString(PyFile_Name((PyObject*)file));
            const char* mimetype = get_mimetype(filename);
            if(mimetype == NULL)
                return false;
            /* the following is equivalent to the Python expression
                  headers = headers + (('Content-Type', the_mimetype),)
               hence, it concats a tuple containing 'Content-Type' as
               item 0 and the_mimetype as item 1 to the headers tuple.
            */
            PyObject* inner_tuple = PyTuple_Pack(/* size */ 2, PYSTRING(Content_Type), PyString_FromString(mimetype));
            PyObject* outer_tuple = PyTuple_Pack(/* size */ 1, inner_tuple);
            transaction->headers = PyNumber_Add(transaction->headers, outer_tuple);
            /* `PyNumber_Add` isn't restricted to numbers at all but just represents
               a Python '+'.  Fuck the Python C API! */
            return transaction->headers != NULL;
        }
        else {
            return true;
        }
    }
}

static response_status
wsgi_sendfile(Transaction* transaction)
{
    int file_descriptor;
    response_status return_value;

    GIL_LOCK();

    file_descriptor = PyObject_AsFileDescriptor(transaction->body);
    //DEBUG("Continue sendfile() , %d bytes left to send.", transaction->body_length);
    ssize_t bytes_sent = sendfile(
        transaction->client_fd,
        file_descriptor,
        NULL /* offset=NULL: let sendfile() manage the file offset */,
        transaction->body_length
    );
    //DEBUG("sendfile(): sent %d bytes.", bytes_sent);
    if(bytes_sent == -1) {
        /* socket error [note 1] */
        if(errno == EAGAIN) {
            return_value = RESPONSE_NOT_YET_FINISHED; /* Try again next time. */
            goto unlock_GIL_and_return;
        }
        else {
            return_value = RESPONSE_SOCKET_ERROR_OCCURRED;
            goto close_connection;
        }
    }

    transaction->body_length -= bytes_sent;

    if(bytes_sent == 0 || transaction->body_length == 0) {
        /* Everything sent */
        return_value = RESPONSE_FINISHED;
        goto close_connection;
    } else {
        /* There's data left to send */
        return_value = RESPONSE_NOT_YET_FINISHED;
        goto unlock_GIL_and_return;
    }

close_connection:
<<<<<<< HEAD
    PyFile_DecUseCount(transaction->body);
    Py_DECREF((PyObject*)transaction->body);
=======
    PyFile_DecUseCount((PyFileObject*)transaction->body);
>>>>>>> 2d4a5679
    goto unlock_GIL_and_return;

unlock_GIL_and_return:
    GIL_UNLOCK();
    return return_value;
}<|MERGE_RESOLUTION|>--- conflicted
+++ resolved
@@ -82,12 +82,7 @@
     }
 
 close_connection:
-<<<<<<< HEAD
-    PyFile_DecUseCount(transaction->body);
-    Py_DECREF((PyObject*)transaction->body);
-=======
     PyFile_DecUseCount((PyFileObject*)transaction->body);
->>>>>>> 2d4a5679
     goto unlock_GIL_and_return;
 
 unlock_GIL_and_return:

--- conflicted
+++ resolved
@@ -153,11 +153,7 @@
     }
     else {
         transaction->body_length -= bytes_sent;
-<<<<<<< HEAD
-        transaction->body = (char*)transaction->body + bytes_sent;
-=======
         transaction->body_position += bytes_sent;
->>>>>>> 2d4a5679
     }
 
     if(transaction->body_length == 0)
